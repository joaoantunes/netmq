<<<<<<< HEAD
/*
    Copyright (c) 2007-2012 iMatix Corporation
    Copyright (c) 2009-2011 250bpm s.r.o.
    Copyright (c) 2011 VMware, Inc.
    Copyright (c) 2007-2011 Other contributors as noted in the AUTHORS file

    This file is part of 0MQ.

    0MQ is free software; you can redistribute it and/or modify it under
    the terms of the GNU Lesser General Public License as published by
    the Free Software Foundation; either version 3 of the License, or
    (at your option) any later version.

    0MQ is distributed in the hope that it will be useful,
    but WITHOUT ANY WARRANTY; without even the implied warranty of
    MERCHANTABILITY or FITNESS FOR A PARTICULAR PURPOSE.  See the
    GNU Lesser General Public License for more details.

    You should have received a copy of the GNU Lesser General Public License
    along with this program.  If not, see <http://www.gnu.org/licenses/>.
*/

using System;

namespace NetMQ.zmq
{
	abstract public class EncoderBase : IEncoder
	{

		//  Where to get the data to write from.    
		private ByteArraySegment m_writePos;

		//  If true, first byte of the message is being written.
		//    @SuppressWarnings("unused")
		private bool m_beginning;


		//  How much data to write before next step should be executed.
		private int m_toWrite;

		//  The buffer for encoded data.
		private readonly byte[] m_buf;

		private readonly int m_buffersize;


		private bool m_error;

		protected EncoderBase(int bufsize)
		{
			m_buffersize = bufsize;
			m_buf = new byte[bufsize];
			m_error = false;
		}

		public abstract void SetMsgSource(IMsgSource msgSource);

		//  The function returns a batch of binary data. The data
		//  are filled to a supplied buffer. If no buffer is supplied (data_
		//  points to NULL) decoder object will provide buffer of its own.

		public void GetData(ref ByteArraySegment data, ref int size)
		{
			ByteArraySegment buffer = data ?? new ByteArraySegment(m_buf);
			int bufferSize = data == null ? m_buffersize : size;

			int pos = 0;

			while (pos < bufferSize)
			{
				//  If there are no more data to return, run the state machine.
				//  If there are still no data, return what we already have
				//  in the buffer.
				if (m_toWrite == 0)
				{
					//  If we are to encode the beginning of a new message,
					//  adjust the message offset.

					//if (beginning)
					//{
					//    if (offest != null && offest.Value == -1)
					//    {
					//        offest = pos;
					//    }
					//}

					if (!Next())
						break;
				}

				//  If there are no data in the buffer yet and we are able to
				//  fill whole buffer in a single go, let's use zero-copy.
				//  There's no disadvantage to it as we cannot stuck multiple
				//  messages into the buffer anyway. Note that subsequent
				//  write(s) are non-blocking, thus each single write writes
				//  at most SO_SNDBUF bytes at once not depending on how large
				//  is the chunk returned from here.
				//  As a consequence, large messages being sent won't block
				//  other engines running in the same I/O thread for excessive
				//  amounts of time.
				if (pos == 0 && data == null && m_toWrite >= m_buffersize)
				{
					data = m_writePos;
					size = m_toWrite;

					m_writePos = null;
					m_toWrite = 0;
					return;
				}

				//  Copy data to the buffer. If the buffer is full, return.
				int toCopy = Math.Min(m_toWrite, m_buffersize - pos);

				if (toCopy != 0)
				{
					m_writePos.CopyTo(0,buffer, pos, toCopy);
					pos += toCopy;
					m_writePos.AdvanceOffset(toCopy);
					m_toWrite -= toCopy;
				}
			}

			data = buffer;
			size = pos;
		}

		protected int State
		{
			get;
			private set;
		}

		protected void EncodingError()
		{
			m_error = true;
		}

		public bool IsError()
		{
			return m_error;
		}

		abstract protected bool Next();

		//protected void next_step (Msg msg_, int state_, bool beginning_) {
		//    if (msg_ == null)
		//        next_step((ByteBuffer) null, 0, state_, beginning_);
		//    else
		//        next_step(msg_.data(), msg_.size(), state_, beginning_);
		//}

		protected void NextStep(ByteArraySegment writePos, int toWrite,
		                         int state, bool beginning)
		{

			m_writePos = writePos.Clone();
			m_toWrite = toWrite;
			State = state;
			m_beginning = beginning;
		}

		//protected void next_step (byte[] buf_, int to_write_,
		//        int next_, bool beginning_)
		//{
		//    write_buf = null;
		//    write_array = buf_;
		//    write_pos = 0;
		//    to_write = to_write_;
		//    next = next_;
		//    beginning = beginning_;
		//}

	}
}
=======
/*
    Copyright (c) 2007-2012 iMatix Corporation
    Copyright (c) 2009-2011 250bpm s.r.o.
    Copyright (c) 2011 VMware, Inc.
    Copyright (c) 2007-2011 Other contributors as noted in the AUTHORS file

    This file is part of 0MQ.

    0MQ is free software; you can redistribute it and/or modify it under
    the terms of the GNU Lesser General Public License as published by
    the Free Software Foundation; either version 3 of the License, or
    (at your option) any later version.

    0MQ is distributed in the hope that it will be useful,
    but WITHOUT ANY WARRANTY; without even the implied warranty of
    MERCHANTABILITY or FITNESS FOR A PARTICULAR PURPOSE.  See the
    GNU Lesser General Public License for more details.

    You should have received a copy of the GNU Lesser General Public License
    along with this program.  If not, see <http://www.gnu.org/licenses/>.
*/

using System;

namespace NetMQ.zmq
{
	abstract public class EncoderBase : IEncoder
	{

		//  Where to get the data to write from.    
		private ByteArraySegment m_writePos;

		//  If true, first byte of the message is being written.
		//    @SuppressWarnings("unused")
		private bool m_beginning;


		//  How much data to write before next step should be executed.
		private int m_toWrite;

		//  The buffer for encoded data.
		private readonly byte[] m_buf;

		private readonly int m_buffersize;


		private bool m_error;

		protected EncoderBase(int bufsize)
		{
			m_buffersize = bufsize;
			m_buf = new byte[bufsize];
			m_error = false;
		}

		public abstract void SetMsgSource(IMsgSource msgSource);

		//  The function returns a batch of binary data. The data
		//  are filled to a supplied buffer. If no buffer is supplied (data_
		//  points to NULL) decoder object will provide buffer of its own.

		public void GetData(ref ByteArraySegment data, ref int size)
		{
			ByteArraySegment buffer = data ?? new ByteArraySegment(m_buf);
			int bufferSize = data == null ? m_buffersize : size;

			int pos = 0;

			while (pos < bufferSize)
			{
				//  If there are no more data to return, run the state machine.
				//  If there are still no data, return what we already have
				//  in the buffer.
				if (m_toWrite == 0)
				{
					//  If we are to encode the beginning of a new message,
					//  adjust the message offset.

					//if (beginning)
					//{
					//    if (offest != null && offest.Value == -1)
					//    {
					//        offest = pos;
					//    }
					//}

					if (!Next())
						break;
				}

				//  If there are no data in the buffer yet and we are able to
				//  fill whole buffer in a single go, let's use zero-copy.
				//  There's no disadvantage to it as we cannot stuck multiple
				//  messages into the buffer anyway. Note that subsequent
				//  write(s) are non-blocking, thus each single write writes
				//  at most SO_SNDBUF bytes at once not depending on how large
				//  is the chunk returned from here.
				//  As a consequence, large messages being sent won't block
				//  other engines running in the same I/O thread for excessive
				//  amounts of time.
				if (pos == 0 && data == null && m_toWrite >= m_buffersize)
				{
					data = m_writePos;
					size = m_toWrite;

					m_writePos = null;
					m_toWrite = 0;
					return;
				}

				//  Copy data to the buffer. If the buffer is full, return.
				int toCopy = Math.Min(m_toWrite, m_buffersize - pos);

				if (toCopy != 0)
				{
					m_writePos.CopyTo(0,buffer, pos, toCopy);
					pos += toCopy;
					m_writePos.AdvanceOffset(toCopy);
					m_toWrite -= toCopy;
				}
			}

			data = buffer;
			size = pos;
		}

		protected int State
		{
			get;
			private set;
		}

		protected void EncodingError()
		{
			m_error = true;
		}

		public bool IsError()
		{
			return m_error;
		}

		abstract protected bool Next();

		//protected void next_step (Msg msg_, int state_, bool beginning_) {
		//    if (msg_ == null)
		//        next_step((ByteBuffer) null, 0, state_, beginning_);
		//    else
		//        next_step(msg_.data(), msg_.size(), state_, beginning_);
		//}

		protected void NextStep(ByteArraySegment writePos, int toWrite,
		                         int state, bool beginning)
		{

			m_writePos = writePos;
			m_toWrite = toWrite;
			State = state;
			m_beginning = beginning;
		}

		//protected void next_step (byte[] buf_, int to_write_,
		//        int next_, bool beginning_)
		//{
		//    write_buf = null;
		//    write_array = buf_;
		//    write_pos = 0;
		//    to_write = to_write_;
		//    next = next_;
		//    beginning = beginning_;
		//}

	}
}
>>>>>>> f1783dd2
<|MERGE_RESOLUTION|>--- conflicted
+++ resolved
@@ -1,4 +1,3 @@
-<<<<<<< HEAD
 /*
     Copyright (c) 2007-2012 iMatix Corporation
     Copyright (c) 2009-2011 250bpm s.r.o.
@@ -172,180 +171,4 @@
 		//}
 
 	}
-}
-=======
-/*
-    Copyright (c) 2007-2012 iMatix Corporation
-    Copyright (c) 2009-2011 250bpm s.r.o.
-    Copyright (c) 2011 VMware, Inc.
-    Copyright (c) 2007-2011 Other contributors as noted in the AUTHORS file
-
-    This file is part of 0MQ.
-
-    0MQ is free software; you can redistribute it and/or modify it under
-    the terms of the GNU Lesser General Public License as published by
-    the Free Software Foundation; either version 3 of the License, or
-    (at your option) any later version.
-
-    0MQ is distributed in the hope that it will be useful,
-    but WITHOUT ANY WARRANTY; without even the implied warranty of
-    MERCHANTABILITY or FITNESS FOR A PARTICULAR PURPOSE.  See the
-    GNU Lesser General Public License for more details.
-
-    You should have received a copy of the GNU Lesser General Public License
-    along with this program.  If not, see <http://www.gnu.org/licenses/>.
-*/
-
-using System;
-
-namespace NetMQ.zmq
-{
-	abstract public class EncoderBase : IEncoder
-	{
-
-		//  Where to get the data to write from.    
-		private ByteArraySegment m_writePos;
-
-		//  If true, first byte of the message is being written.
-		//    @SuppressWarnings("unused")
-		private bool m_beginning;
-
-
-		//  How much data to write before next step should be executed.
-		private int m_toWrite;
-
-		//  The buffer for encoded data.
-		private readonly byte[] m_buf;
-
-		private readonly int m_buffersize;
-
-
-		private bool m_error;
-
-		protected EncoderBase(int bufsize)
-		{
-			m_buffersize = bufsize;
-			m_buf = new byte[bufsize];
-			m_error = false;
-		}
-
-		public abstract void SetMsgSource(IMsgSource msgSource);
-
-		//  The function returns a batch of binary data. The data
-		//  are filled to a supplied buffer. If no buffer is supplied (data_
-		//  points to NULL) decoder object will provide buffer of its own.
-
-		public void GetData(ref ByteArraySegment data, ref int size)
-		{
-			ByteArraySegment buffer = data ?? new ByteArraySegment(m_buf);
-			int bufferSize = data == null ? m_buffersize : size;
-
-			int pos = 0;
-
-			while (pos < bufferSize)
-			{
-				//  If there are no more data to return, run the state machine.
-				//  If there are still no data, return what we already have
-				//  in the buffer.
-				if (m_toWrite == 0)
-				{
-					//  If we are to encode the beginning of a new message,
-					//  adjust the message offset.
-
-					//if (beginning)
-					//{
-					//    if (offest != null && offest.Value == -1)
-					//    {
-					//        offest = pos;
-					//    }
-					//}
-
-					if (!Next())
-						break;
-				}
-
-				//  If there are no data in the buffer yet and we are able to
-				//  fill whole buffer in a single go, let's use zero-copy.
-				//  There's no disadvantage to it as we cannot stuck multiple
-				//  messages into the buffer anyway. Note that subsequent
-				//  write(s) are non-blocking, thus each single write writes
-				//  at most SO_SNDBUF bytes at once not depending on how large
-				//  is the chunk returned from here.
-				//  As a consequence, large messages being sent won't block
-				//  other engines running in the same I/O thread for excessive
-				//  amounts of time.
-				if (pos == 0 && data == null && m_toWrite >= m_buffersize)
-				{
-					data = m_writePos;
-					size = m_toWrite;
-
-					m_writePos = null;
-					m_toWrite = 0;
-					return;
-				}
-
-				//  Copy data to the buffer. If the buffer is full, return.
-				int toCopy = Math.Min(m_toWrite, m_buffersize - pos);
-
-				if (toCopy != 0)
-				{
-					m_writePos.CopyTo(0,buffer, pos, toCopy);
-					pos += toCopy;
-					m_writePos.AdvanceOffset(toCopy);
-					m_toWrite -= toCopy;
-				}
-			}
-
-			data = buffer;
-			size = pos;
-		}
-
-		protected int State
-		{
-			get;
-			private set;
-		}
-
-		protected void EncodingError()
-		{
-			m_error = true;
-		}
-
-		public bool IsError()
-		{
-			return m_error;
-		}
-
-		abstract protected bool Next();
-
-		//protected void next_step (Msg msg_, int state_, bool beginning_) {
-		//    if (msg_ == null)
-		//        next_step((ByteBuffer) null, 0, state_, beginning_);
-		//    else
-		//        next_step(msg_.data(), msg_.size(), state_, beginning_);
-		//}
-
-		protected void NextStep(ByteArraySegment writePos, int toWrite,
-		                         int state, bool beginning)
-		{
-
-			m_writePos = writePos;
-			m_toWrite = toWrite;
-			State = state;
-			m_beginning = beginning;
-		}
-
-		//protected void next_step (byte[] buf_, int to_write_,
-		//        int next_, bool beginning_)
-		//{
-		//    write_buf = null;
-		//    write_array = buf_;
-		//    write_pos = 0;
-		//    to_write = to_write_;
-		//    next = next_;
-		//    beginning = beginning_;
-		//}
-
-	}
-}
->>>>>>> f1783dd2
+}